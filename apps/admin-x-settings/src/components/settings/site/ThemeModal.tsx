--- conflicted
+++ resolved
@@ -246,12 +246,8 @@
             )
             NiceModal.show(LimitModal, {
                 title: 'Upgrade to enable custom themes',
-<<<<<<< HEAD
-                prompt: uploadConfig.error || <>Your current plan only supports official themes. You can install them from the <a href="https://ghost.org/marketplace/">Ghost theme marketplace</a>.</>,
-=======
                 okLabel: '',
                 prompt: prompt || <>Your current plan only supports official themes. You can install them from the <a href="https://ghost.org/marketplace/">Ghost theme marketplace</a>.</>,
->>>>>>> bd49b2b5
                 onOk: () => updateRoute({route: '/pro', isExternal: true})
             });
         }
