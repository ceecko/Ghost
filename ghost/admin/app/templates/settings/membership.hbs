--- conflicted
+++ resolved
@@ -95,7 +95,8 @@
                                     @products={{this.products}}
                                     @openEditProduct={{this.openEditProduct}}
                                 />
-                            {{else}}
+                            {{/if}}
+                            {{#if (or (not (feature "tierWelcomePages")) (not (feature "multipleProducts")))}}
                                 <GhFormGroup @errors={{this.settings.errors}} @hasValidated={{this.settings.hasValidated}} @property="free-welcome-page">
                                     <label for="freeWelcomePage">Welcome page</label>
                                     <GhUrlInput
@@ -113,27 +114,6 @@
                                     <p>Redirect to this URL after signup for a free membership</p>
                                 </GhFormGroup>
                             {{/if}}
-<<<<<<< HEAD
-=======
-                            {{#if (or (not (feature "tierWelcomePages")) (not (feature "multipleProducts")))}}
-                            <GhFormGroup @errors={{this.settings.errors}} @hasValidated={{this.settings.hasValidated}} @property="free-welcome-page">
-                                <label for="freeWelcomePage">Welcome page</label>
-                                <GhUrlInput
-                                    @id="freeWelcomePage"
-                                    @value={{readonly this.settings.membersFreeSignupRedirect}}
-                                    @baseUrl={{readonly this.siteUrl}}
-                                    @setResult={{this.setFreeSignupRedirect}}
-                                    @validateUrl={{this.validateFreeSignupRedirect}}
-                                    @placeholder={{readonly this.siteUrl}}
-                                />
-                                <GhErrorMessage
-                                    @errors={{settings.errors}}
-                                    @property="membersFreeSignupRedirect"
-                                />
-                                <p>Redirect to this URL after signup for a free membership</p>
-                            </GhFormGroup>
-                            {{/if}}
->>>>>>> 4e5fe7b2
                         </div>
                         {{/liquid-if}}
                     </div>
@@ -227,6 +207,8 @@
                                             <p class="response w-100"><span class="red">{{this.stripePlanError}}</span></p>
                                         {{/if}}
                                     </GhFormGroup>
+                                {{/if}}
+                                {{#if (or (not (feature "tierWelcomePages")) (not (feature "multipleProducts")))}}
                                     <GhFormGroup @errors={{this.settings.errors}} @hasValidated={{this.settings.hasValidated}} @property="paid-welcome-page">
                                         <label for="paidWelcomePage">Welcome page</label>
                                         <GhUrlInput
@@ -242,28 +224,7 @@
                                         />
                                         <p>Redirect to this URL after signup for premium membership</p>
                                     </GhFormGroup>
-
                                 {{/if}}
-<<<<<<< HEAD
-=======
-                                {{#if (or (not (feature "tierWelcomePages")) (not (feature "multipleProducts")))}}
-                                <GhFormGroup @errors={{this.settings.errors}} @hasValidated={{this.settings.hasValidated}} @property="paid-welcome-page">
-                                    <label for="paidWelcomePage">Welcome page</label>
-                                    <GhUrlInput
-                                        @value={{readonly this.settings.membersPaidSignupRedirect}}
-                                        @baseUrl={{readonly this.siteUrl}}
-                                        @setResult={{this.setPaidSignupRedirect}}
-                                        @validateUrl={{this.validatePaidSignupRedirect}}
-                                        @placeholder={{readonly this.siteUrl}}
-                                    />
-                                    <GhErrorMessage
-                                        @errors={{settings.errors}}
-                                        @property="membersPaidSignupRedirect"
-                                    />
-                                    <p>Redirect to this URL after signup for premium membership</p>
-                                </GhFormGroup>
-                                {{/if}}
->>>>>>> 4e5fe7b2
                             {{/if}}
                         </div>
                         {{/liquid-if}}
