<button class="close" href title="Close" {{action "closeModal"}} {{action (optional this.noop) on="mouseDown"}}>
    {{svg-jar "close"}}
</button>

<div class="gh-product-modal-content">
    <header class="modal-header" data-test-modal="webhook-form">
        <h1 data-test-text="title">{{this.title}}</h1>
    </header>

    <form>
    <div class="modal-body gh-form-edit-product">
        <div class="gh-main-section columns-3">
            <div class="gh-main-section-block span-2">
                <h4 class="gh-main-section-header small bn">Basic</h4>
                <div class="gh-main-section-content grey gh-product-priceform-block">
                    {{#if (not this.isFreeProduct)}}
                        <GhFormGroup @errors={{this.errors}} @property="name">
                            <label for="name" class="fw6">Name</label>
                            <GhTextInput
                                @value={{readonly this.product.name}}
                                @input={{action (mut this.product.name) value="target.value"}}
                                @name="name"
                                @placeholder="Bronze"
                                @id="name"
                                @class="gh-input" />
                            <GhErrorMessage @errors={{this.errors}} @property="name" />
                        </GhFormGroup>
                    {{/if}}
                    <GhFormGroup @errors={{this.errors}} @property="description">
                        <label for="description" class="fw6">Description</label>
                        {{#if (not this.isFreeProduct)}}
                            <GhTextInput
                                @value={{readonly this.product.description}}
                                @input={{action (mut this.product.description) value="target.value"}}
                                @name="description"
                                @placeholder="Full access to premium content"
                                @id="description"
                                @class="gh-input" />
                        {{else}}
                            <GhTextInput
                                @value={{readonly this.product.description}}
                                @input={{action (mut this.product.description) value="target.value"}}
                                @name="description"
                                @placeholder="Free preview of {{this.settings.title}}"
                                @id="description"
                                @class="gh-input" />
                        {{/if}}
                        <GhErrorMessage @errors={{this.errors}} @property="description" />
                    </GhFormGroup>
                    <GhFormGroup>
                        <label for="welcomePage" class="fw6">Welcome page</label>
                        <GhUrlInput
                            @id="welcomePage"
                            @value={{readonly this.model.product.welcomePageURL}}
                            @baseUrl={{readonly this.siteUrl}}
                            @setResult={{this.setWelcomePageURL}}
                            @validateUrl={{this.validateWelcomePageURL}}
                            @placeholder={{readonly this.siteUrl}}
                        />
                        {{#if (not this.isFreeProduct)}}
                            <p>Redirect to this URL after signup for premium membership</p>
                        {{else}}
                            <p>Redirect to this URL after signup for a free membership</p>
                        {{/if}}
                    </GhFormGroup>
                    {{#if (not this.isFreeProduct)}}
                        <GhFormGroup @errors={{this.settings.errors}} @hasValidated={{this.settings.hasValidated}} @property="prices">
                            <div class="gh-settings-members-pricelabelcont">
                                <label for="monthlyPrice">Prices</label>
                                <span>–</span>
                                <div>
                                    <span class="gh-setting-members-currency gh-select">
                                        <div class="gh-setting-members-currencylabel">
                                            <span>{{this.currency}}</span>
                                            {{svg-jar "arrow-down-small"}}
                                        </div>
                                        <OneWaySelect
                                            @value={{this.selectedCurrency}}
                                            id="currency"
                                            name="currency"
                                            @options={{readonly this.allCurrencies}}
                                            @optionValuePath="value"
                                            @optionLabelPath="label"
                                            @update={{action "setCurrency"}}
                                        />
                                    </span>
                                </div>
                            </div>
                            <div class="gh-setting-members-prices">

                                <div class="gh-input-group">
                                    <GhTextInput
                                        @id="monthlyPrice"
                                        @value={{readonly this.stripeMonthlyAmount}}
                                        @type="number"
                                        @input={{action (mut this.stripeMonthlyAmount) value="target.value"}}
                                        @focus-out={{action "validateStripePlans"}}
                                    />
                                    <span class="gh-input-append"><span class="ttu">{{this.currency}}</span>/month</span>
                                </div>
                                <div class="gh-input-group">
                                    <GhTextInput
                                        @id="yearlyPrice"
                                        @value={{readonly this.stripeYearlyAmount}}
                                        @type="number"
                                        @input={{action (mut this.stripeYearlyAmount) value="target.value"}}
                                        @focus-out={{this.validateStripePlans}}
                                        @placeholder=''
                                        data-test-title-input={{true}}
                                    />
                                    <span class="gh-input-append"><span class="ttu">{{this.currency}}</span>/year</span>
                                </div>
                            </div>
                            {{#if this.stripePlanError}}
                                <p class="response w-100"><span class="red">{{this.stripePlanError}}</span></p>
                            {{/if}}
                        </GhFormGroup>
                    {{/if}}
                </div>

                <h4 class="gh-main-section-header small bn">Benefits</h4>
                <div class="gh-main-section-content grey gh-product-form-benefits">
                    <div class="gh-product-benefits">
                        <form id="product-benefits" class="gh-blognav" novalidate="novalidate">
                            <SortableObjects
                                @sortableObjectList={{this.benefits}}
                                @useSwap={{false}}
                                @sortEndAction={{action "reorderItems"}}
                            >
                                {{#each this.benefits as |benefitItem index|}}
                                    <DraggableObject @content={{benefitItem}} @dragHandle=".gh-blognav-grab" @isSortable={{true}}>
                                        <GhBenefitItem
                                            @benefitItem={{benefitItem}}
                                            @id={{index}}
                                            @addItem={{action "addBenefit"}}
                                            @focusItem={{action "focusItem"}}
                                            @deleteItem={{action "deleteBenefit"}}
                                            @updateLabel={{action "updateLabel"}}
                                            data-test-navitem={{index}} />
                                    </DraggableObject>
                                {{/each}}
                            </SortableObjects>
                            <GhBenefitItem
                                @isFreeProduct={{this.isFreeProduct}}
                                @benefitItem={{this.newBenefit}}
                                @addItem={{action "addBenefit"}}
                                @deleteItem={{action "deleteBenefit"}}
                                @updateLabel={{action "updateLabel"}}
                                data-test-navitem="new" />
                        </form>
                    </div>
                </div>
<<<<<<< HEAD
=======
                {{#if (feature "tierWelcomePages")}}
                    <h4 class="gh-main-section-header small bn">Advanced</h4>
                    <div class="gh-main-section-content grey gh-product-priceform-block">
                        <GhFormGroup>
                            <label for="" class="fw6">Welcome page</label>
                            <GhTextInput
                                @class="gh-input" />
                                <p>Redirect to this URL after signup for premium membership</p>
                        </GhFormGroup>
                    </div>
                {{/if}}
>>>>>>> 4e5fe7b2
            </div>
            <div class="gh-main-section-block gh-product-form-tierpreview">
                <div class="gh-product-form-tierpreview-content">
                    {{#if (not this.isFreeProduct)}}
                        <h4 class="gh-main-section-header small bn">Tier Preview</h4>
                    {{else}}
                        <h4 class="gh-main-section-header small bn">Free Membership Preview</h4>
                    {{/if}}
                    <div class="gh-main-section-content" style="border-color: {{this.settings.accentColor}}">
                        <span class="checkmark" style="background-color: {{this.settings.accentColor}}"></span>

                        {{#if this.product.name}}
                            <h4>{{this.product.name}}</h4>
                        {{else}}
                            <h4 class="placeholder">Bronze</h4>
                        {{/if}}

                        {{#if this.product.description}}
                            <p>{{this.product.description}}</p>
                        {{else}}
                            {{#if (not this.isFreeProduct)}}
                                <p class="placeholder">Full access to premium content</p>
                            {{else}}
                                <p class="placeholder">Free preview of {{this.settings.title}}</p>
                            {{/if}}
                        {{/if}}

                        {{#if this.benefits}}
                            <ul>
                            {{#each this.benefits as |benefitItem index|}}
                                <li>{{svg-jar "check-2"}} <span>{{benefitItem.name}}</span></li>
                            {{/each}}
                            </ul>
                        {{else}}
                            <ul class="placeholder">
                                {{#if (not this.isFreeProduct)}}
                                    <li>{{svg-jar "check-2"}} <span>Expert analysis</span></li>
                                {{else}}
                                    <li>{{svg-jar "check-2"}} <span>Access to all public posts</span></li>
                                {{/if}}
                            </ul>
                        {{/if}}
                        <div class="price">
                            {{#if (not this.isFreeProduct)}}
                                {{#if this.stripeMonthlyAmount}}
                                    <span class="monthly-price">
                                        <span class="currency">{{currency-symbol this.currency}}</span>
                                        {{format-number this.stripeMonthlyAmount}}
                                        <span class="period">/month</span>
                                    </span>
                                {{else}}
                                    <span class="monthly-price placeholder">
                                        <span class="currency">{{currency-symbol this.currency}}</span>
                                        0
                                        <span class="period">/month</span>
                                    </span>
                                {{/if}}

                                {{#if this.stripeYearlyAmount}}
                                    <span class="yearly-price">{{currency-symbol this.currency}}{{format-number this.stripeYearlyAmount}}/year</span>
                                {{else}}
                                    <span class="yearly-price placeholder">0<span class="currency">{{this.currency}}</span>/year</span>
                                {{/if}}
                            {{else}}
                            <span class="monthly-price">
                                <span class="currency">{{currency-symbol this.currency}}</span>
                                0
                            </span>
                            {{/if}}
                        </div>
                    </div>
                </div>
            </div>
        </div>
    </div>
    </form>
</div>

<div class="modal-footer top-shadow items-center">
    <button
        class="gh-btn"
        {{action "closeModal"}}
        {{!-- disable mouseDown so it doesn't trigger focus-out validations --}}
        {{action (optional this.noop) on="mouseDown"}}
        data-test-button="cancel-webhook"
    >
        <span>Cancel</span>
    </button>
    <GhTaskButton @buttonText="{{if this.isExistingProduct "Save" "Add tier"}}"
        @successText={{this.successText}}
        @task={{this.saveProduct}}
        @idleClass="gh-btn-primary"
        @class="gh-btn {{if this.isExistingProduct "gh-btn-black" "gh-btn-green"}} gh-btn-icon"
        data-test-button="save-product" />
</div><|MERGE_RESOLUTION|>--- conflicted
+++ resolved
@@ -47,22 +47,24 @@
                         {{/if}}
                         <GhErrorMessage @errors={{this.errors}} @property="description" />
                     </GhFormGroup>
-                    <GhFormGroup>
-                        <label for="welcomePage" class="fw6">Welcome page</label>
-                        <GhUrlInput
-                            @id="welcomePage"
-                            @value={{readonly this.model.product.welcomePageURL}}
-                            @baseUrl={{readonly this.siteUrl}}
-                            @setResult={{this.setWelcomePageURL}}
-                            @validateUrl={{this.validateWelcomePageURL}}
-                            @placeholder={{readonly this.siteUrl}}
-                        />
-                        {{#if (not this.isFreeProduct)}}
-                            <p>Redirect to this URL after signup for premium membership</p>
-                        {{else}}
-                            <p>Redirect to this URL after signup for a free membership</p>
-                        {{/if}}
-                    </GhFormGroup>
+                    {{#if (feature "tierWelcomePages")}}
+                        <GhFormGroup>
+                            <label for="welcomePage" class="fw6">Welcome page</label>
+                            <GhUrlInput
+                                @id="welcomePage"
+                                @value={{readonly this.model.product.welcomePageURL}}
+                                @baseUrl={{readonly this.siteUrl}}
+                                @setResult={{this.setWelcomePageURL}}
+                                @validateUrl={{this.validateWelcomePageURL}}
+                                @placeholder={{readonly this.siteUrl}}
+                            />
+                            {{#if (not this.isFreeProduct)}}
+                                <p>Redirect to this URL after signup for premium membership</p>
+                            {{else}}
+                                <p>Redirect to this URL after signup for a free membership</p>
+                            {{/if}}
+                        </GhFormGroup>
+                    {{/if}} 
                     {{#if (not this.isFreeProduct)}}
                         <GhFormGroup @errors={{this.settings.errors}} @hasValidated={{this.settings.hasValidated}} @property="prices">
                             <div class="gh-settings-members-pricelabelcont">
@@ -150,20 +152,6 @@
                         </form>
                     </div>
                 </div>
-<<<<<<< HEAD
-=======
-                {{#if (feature "tierWelcomePages")}}
-                    <h4 class="gh-main-section-header small bn">Advanced</h4>
-                    <div class="gh-main-section-content grey gh-product-priceform-block">
-                        <GhFormGroup>
-                            <label for="" class="fw6">Welcome page</label>
-                            <GhTextInput
-                                @class="gh-input" />
-                                <p>Redirect to this URL after signup for premium membership</p>
-                        </GhFormGroup>
-                    </div>
-                {{/if}}
->>>>>>> 4e5fe7b2
             </div>
             <div class="gh-main-section-block gh-product-form-tierpreview">
                 <div class="gh-product-form-tierpreview-content">
