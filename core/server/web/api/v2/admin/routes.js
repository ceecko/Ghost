const express = require('express');
const apiv2 = require('../../../../api/v2');
const mw = require('./middleware');

const shared = require('../../../shared');

// Handling uploads & imports
const upload = shared.middlewares.upload;

module.exports = function apiRoutes() {
    const router = express.Router();

    // alias delete with del
    router.del = router.delete;

    router.use(shared.middlewares.api.cors);

    const http = apiv2.http;

    // ## Public
    router.get('/site', mw.publicAdminApi, http(apiv2.site.read));

    // ## Configuration
    router.get('/config', mw.authAdminApi, http(apiv2.config.read));

    // ## Posts
    router.get('/posts', mw.authAdminApi, http(apiv2.posts.browse));
    router.post('/posts', mw.authAdminApi, http(apiv2.posts.add));
    router.get('/posts/:id', mw.authAdminApi, http(apiv2.posts.read));
    router.get('/posts/slug/:slug', mw.authAdminApi, http(apiv2.posts.read));
    router.put('/posts/:id', mw.authAdminApi, http(apiv2.posts.edit));
    router.del('/posts/:id', mw.authAdminApi, http(apiv2.posts.destroy));

    // ## Pages
    router.get('/pages', mw.authAdminApi, http(apiv2.pages.browse));
    router.post('/pages', mw.authAdminApi, http(apiv2.pages.add));
    router.get('/pages/:id', mw.authAdminApi, http(apiv2.pages.read));
    router.get('/pages/slug/:slug', mw.authAdminApi, http(apiv2.pages.read));
    router.put('/pages/:id', mw.authAdminApi, http(apiv2.pages.edit));
    router.del('/pages/:id', mw.authAdminApi, http(apiv2.pages.destroy));

    // # Integrations

    router.get('/integrations', mw.authAdminApi, http(apiv2.integrations.browse));
    router.get('/integrations/:id', mw.authAdminApi, http(apiv2.integrations.read));
    router.post('/integrations', mw.authAdminApi, http(apiv2.integrations.add));
    router.put('/integrations/:id', mw.authAdminApi, http(apiv2.integrations.edit));
    router.del('/integrations/:id', mw.authAdminApi, http(apiv2.integrations.destroy));

    // ## Schedules
    router.put('/schedules/:resource/:id', mw.authAdminApiWithUrl, http(apiv2.schedules.publish));

    // ## Settings
    router.get('/settings/routes/yaml', mw.authAdminApi, http(apiv2.settings.download));
    router.post('/settings/routes/yaml',
        mw.authAdminApi,
        upload.single('routes'),
        shared.middlewares.validation.upload({type: 'routes'}),
        http(apiv2.settings.upload)
    );

    router.get('/settings', mw.authAdminApi, http(apiv2.settings.browse));
    router.get('/settings/:key', mw.authAdminApi, http(apiv2.settings.read));
    router.put('/settings', mw.authAdminApi, http(apiv2.settings.edit));

    // ## Users
    router.get('/users', mw.authAdminApi, http(apiv2.users.browse));
    router.get('/users/:id', mw.authAdminApi, http(apiv2.users.read));
    router.get('/users/slug/:slug', mw.authAdminApi, http(apiv2.users.read));
    // NOTE: We don't expose any email addresses via the public api.
    router.get('/users/email/:email', mw.authAdminApi, http(apiv2.users.read));

    router.put('/users/password', mw.authAdminApi, http(apiv2.users.changePassword));
    router.put('/users/owner', mw.authAdminApi, http(apiv2.users.transferOwnership));
    router.put('/users/:id', mw.authAdminApi, http(apiv2.users.edit));
    router.del('/users/:id', mw.authAdminApi, http(apiv2.users.destroy));

    // ## Tags
    router.get('/tags', mw.authAdminApi, http(apiv2.tags.browse));
    router.get('/tags/:id', mw.authAdminApi, http(apiv2.tags.read));
    router.get('/tags/slug/:slug', mw.authAdminApi, http(apiv2.tags.read));
    router.post('/tags', mw.authAdminApi, http(apiv2.tags.add));
    router.put('/tags/:id', mw.authAdminApi, http(apiv2.tags.edit));
    router.del('/tags/:id', mw.authAdminApi, http(apiv2.tags.destroy));

<<<<<<< HEAD
    // ## Members
    router.get('/members', shared.middlewares.labs.members, mw.authAdminApi, http(apiv2.members.browse));
    router.post('/members', shared.middlewares.labs.members, mw.authAdminApi, http(apiv2.members.add));

    router.get('/members/csv', shared.middlewares.labs.members, mw.authAdminApi, http(apiv2.members.exportCSV));
    router.post('/members/csv',
        shared.middlewares.labs.members,
        mw.authAdminApi,
        upload.single('membersfile'),
        shared.middlewares.validation.upload({type: 'members'}),
        http(apiv2.members.importCSV)
    );

    router.get('/members/:id', shared.middlewares.labs.members, mw.authAdminApi, http(apiv2.members.read));
    router.put('/members/:id', shared.middlewares.labs.members, mw.authAdminApi, http(apiv2.members.edit));
    router.del('/members/:id', shared.middlewares.labs.members, mw.authAdminApi, http(apiv2.members.destroy));
=======
    // ## Subscribers
    router.get('/subscribers', shared.middlewares.labs.subscribers, mw.authAdminApi, http(apiv2.subscribers.browse));
    router.get('/subscribers/csv', shared.middlewares.labs.subscribers, mw.authAdminApi, http(apiv2.subscribers.exportCSV));
    router.post('/subscribers/csv',
        shared.middlewares.labs.subscribers,
        mw.authAdminApi,
        upload.single('subscribersfile'),
        shared.middlewares.validation.upload({type: 'subscribers'}),
        http(apiv2.subscribers.importCSV)
    );
    router.get('/subscribers/:id', shared.middlewares.labs.subscribers, mw.authAdminApi, http(apiv2.subscribers.read));
    router.get('/subscribers/email/:email', shared.middlewares.labs.subscribers, mw.authAdminApi, http(apiv2.subscribers.read));
    router.post('/subscribers', shared.middlewares.labs.subscribers, mw.authAdminApi, http(apiv2.subscribers.add));
    router.put('/subscribers/:id', shared.middlewares.labs.subscribers, mw.authAdminApi, http(apiv2.subscribers.edit));
    router.del('/subscribers/:id', shared.middlewares.labs.subscribers, mw.authAdminApi, http(apiv2.subscribers.destroy));
    router.del('/subscribers/email/:email', shared.middlewares.labs.subscribers, mw.authAdminApi, http(apiv2.subscribers.destroy));
>>>>>>> cd02fd5c

    // ## Roles
    router.get('/roles/', mw.authAdminApi, http(apiv2.roles.browse));

    // ## Slugs
    router.get('/slugs/:type/:name', mw.authAdminApi, http(apiv2.slugs.generate));

    // ## Themes
    router.get('/themes/', mw.authAdminApi, http(apiv2.themes.browse));

    router.get('/themes/:name/download',
        mw.authAdminApi,
        http(apiv2.themes.download)
    );

    router.post('/themes/upload',
        mw.authAdminApi,
        upload.single('file'),
        shared.middlewares.validation.upload({type: 'themes'}),
        http(apiv2.themes.upload)
    );

    router.put('/themes/:name/activate',
        mw.authAdminApi,
        http(apiv2.themes.activate)
    );

    router.del('/themes/:name',
        mw.authAdminApi,
        http(apiv2.themes.destroy)
    );

    // ## Notifications
    router.get('/notifications', mw.authAdminApi, http(apiv2.notifications.browse));
    router.post('/notifications', mw.authAdminApi, http(apiv2.notifications.add));
    router.del('/notifications/:notification_id', mw.authAdminApi, http(apiv2.notifications.destroy));

    // ## DB
    router.get('/db', mw.authAdminApi, http(apiv2.db.exportContent));
    router.post('/db',
        mw.authAdminApi,
        upload.single('importfile'),
        shared.middlewares.validation.upload({type: 'db'}),
        http(apiv2.db.importContent)
    );
    router.del('/db', mw.authAdminApi, http(apiv2.db.deleteAllContent));
    router.post('/db/backup',
        mw.authAdminApi,
        http(apiv2.db.backupContent)
    );

    // ## Mail
    router.post('/mail', mw.authAdminApi, http(apiv2.mail.send));
    router.post('/mail/test', mw.authAdminApi, http(apiv2.mail.sendTest));

    // ## Slack
    router.post('/slack/test', mw.authAdminApi, http(apiv2.slack.sendTest));

    // ## Sessions
    router.get('/session', mw.authAdminApi, http(apiv2.session.read));
    // We don't need auth when creating a new session (logging in)
    router.post('/session',
        shared.middlewares.brute.globalBlock,
        shared.middlewares.brute.userLogin,
        http(apiv2.session.add)
    );
    router.del('/session', mw.authAdminApi, http(apiv2.session.delete));

    // ## Authentication
    router.post('/authentication/passwordreset',
        shared.middlewares.brute.globalReset,
        shared.middlewares.brute.userReset,
        http(apiv2.authentication.generateResetToken)
    );
    router.put('/authentication/passwordreset', shared.middlewares.brute.globalBlock, http(apiv2.authentication.resetPassword));
    router.post('/authentication/invitation', http(apiv2.authentication.acceptInvitation));
    router.get('/authentication/invitation', http(apiv2.authentication.isInvitation));
    router.post('/authentication/setup', http(apiv2.authentication.setup));
    router.put('/authentication/setup', mw.authAdminApi, http(apiv2.authentication.updateSetup));
    router.get('/authentication/setup', http(apiv2.authentication.isSetup));

    // ## Images
    router.post('/images/upload',
        mw.authAdminApi,
        upload.single('file'),
        shared.middlewares.validation.upload({type: 'images'}),
        shared.middlewares.image.normalize,
        http(apiv2.images.upload)
    );

    // ## Invites
    router.get('/invites', mw.authAdminApi, http(apiv2.invites.browse));
    router.get('/invites/:id', mw.authAdminApi, http(apiv2.invites.read));
    router.post('/invites', mw.authAdminApi, http(apiv2.invites.add));
    router.del('/invites/:id', mw.authAdminApi, http(apiv2.invites.destroy));

    // ## Redirects (JSON based)
    router.get('/redirects/json', mw.authAdminApi, http(apiv2.redirects.download));
    router.post('/redirects/json',
        mw.authAdminApi,
        upload.single('redirects'),
        shared.middlewares.validation.upload({type: 'redirects'}),
        http(apiv2.redirects.upload)
    );

    // ## Webhooks (RESTHooks)
    router.post('/webhooks', mw.authAdminApi, http(apiv2.webhooks.add));
    router.put('/webhooks/:id', mw.authAdminApi, http(apiv2.webhooks.edit));
    router.del('/webhooks/:id', mw.authAdminApi, http(apiv2.webhooks.destroy));

    // ## Oembed (fetch response from oembed provider)
    router.get('/oembed', mw.authAdminApi, http(apiv2.oembed.read));

    // ## Actions
    router.get('/actions/:type/:id', mw.authAdminApi, http(apiv2.actions.browse));

    return router;
};<|MERGE_RESOLUTION|>--- conflicted
+++ resolved
@@ -83,42 +83,6 @@
     router.put('/tags/:id', mw.authAdminApi, http(apiv2.tags.edit));
     router.del('/tags/:id', mw.authAdminApi, http(apiv2.tags.destroy));
 
-<<<<<<< HEAD
-    // ## Members
-    router.get('/members', shared.middlewares.labs.members, mw.authAdminApi, http(apiv2.members.browse));
-    router.post('/members', shared.middlewares.labs.members, mw.authAdminApi, http(apiv2.members.add));
-
-    router.get('/members/csv', shared.middlewares.labs.members, mw.authAdminApi, http(apiv2.members.exportCSV));
-    router.post('/members/csv',
-        shared.middlewares.labs.members,
-        mw.authAdminApi,
-        upload.single('membersfile'),
-        shared.middlewares.validation.upload({type: 'members'}),
-        http(apiv2.members.importCSV)
-    );
-
-    router.get('/members/:id', shared.middlewares.labs.members, mw.authAdminApi, http(apiv2.members.read));
-    router.put('/members/:id', shared.middlewares.labs.members, mw.authAdminApi, http(apiv2.members.edit));
-    router.del('/members/:id', shared.middlewares.labs.members, mw.authAdminApi, http(apiv2.members.destroy));
-=======
-    // ## Subscribers
-    router.get('/subscribers', shared.middlewares.labs.subscribers, mw.authAdminApi, http(apiv2.subscribers.browse));
-    router.get('/subscribers/csv', shared.middlewares.labs.subscribers, mw.authAdminApi, http(apiv2.subscribers.exportCSV));
-    router.post('/subscribers/csv',
-        shared.middlewares.labs.subscribers,
-        mw.authAdminApi,
-        upload.single('subscribersfile'),
-        shared.middlewares.validation.upload({type: 'subscribers'}),
-        http(apiv2.subscribers.importCSV)
-    );
-    router.get('/subscribers/:id', shared.middlewares.labs.subscribers, mw.authAdminApi, http(apiv2.subscribers.read));
-    router.get('/subscribers/email/:email', shared.middlewares.labs.subscribers, mw.authAdminApi, http(apiv2.subscribers.read));
-    router.post('/subscribers', shared.middlewares.labs.subscribers, mw.authAdminApi, http(apiv2.subscribers.add));
-    router.put('/subscribers/:id', shared.middlewares.labs.subscribers, mw.authAdminApi, http(apiv2.subscribers.edit));
-    router.del('/subscribers/:id', shared.middlewares.labs.subscribers, mw.authAdminApi, http(apiv2.subscribers.destroy));
-    router.del('/subscribers/email/:email', shared.middlewares.labs.subscribers, mw.authAdminApi, http(apiv2.subscribers.destroy));
->>>>>>> cd02fd5c
-
     // ## Roles
     router.get('/roles/', mw.authAdminApi, http(apiv2.roles.browse));
 
