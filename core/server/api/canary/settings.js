--- conflicted
+++ resolved
@@ -332,28 +332,24 @@
             method: 'edit'
         },
         async query(frame) {
-<<<<<<< HEAD
-            await routeSettings.setFromFilePath(frame.file.path);
-=======
-            const s3 = dpS3.getS3()
-
-            if(s3 && process.env.APP_ID) {
-                console.log('Uploading routes.yaml file')
+            const s3 = dpS3.getS3();
+
+            if (s3 && process.env.APP_ID) {
+                console.log('Uploading routes.yaml file');
                 const config = {
                     ACL: 'public-read',
                     Body: fs.createReadStream(frame.file.path),
                     Bucket: process.env.GHOST_STORAGE_ADAPTER_S3_PATH_BUCKET,
                     CacheControl: `no-store`,
                     Key: stripLeadingSlash(`${process.env.APP_ID}/settings/routes.yaml`)
-                }
-
-                await s3.upload(config).promise()
+                };
+
+                await s3.upload(config).promise();
             } else {
-              console.error('routes.yaml file not uploaded')
-            }
-
-            await frontendRouting.settings.setFromFilePath(frame.file.path);
->>>>>>> 6ba3d25f
+              console.error('routes.yaml file not uploaded');
+            }
+
+            await routeSettings.setFromFilePath(frame.file.path);
             const getRoutesHash = () => frontendSettings.getCurrentHash('routes');
             await settingsService.syncRoutesHash(getRoutesHash);
         }
