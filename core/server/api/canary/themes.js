<<<<<<< HEAD
=======
const stripLeadingSlash = s => s.indexOf('/') === 0 ? s.substring(1) : s;
const dpS3 = require('./dp-s3');
const ObjectID = require('bson-objectid');

const fs = require('fs-extra');
const os = require('os');
const path = require('path');
const security = require('@tryghost/security');
>>>>>>> d86a94ef
const themeService = require('../../services/themes');
const limitService = require('../../services/limits');
const models = require('../../models');

// Used to emit theme.uploaded which is used in core/server/analytics-events
const events = require('../../lib/common/events');

module.exports = {
    docName: 'themes',

    browse: {
        permissions: true,
        query() {
            return themeService.api.getJSON();
        }
    },

    activate: {
        headers: {
            cacheInvalidate: true
        },
        options: [
            'name'
        ],
        validation: {
            options: {
                name: {
                    required: true
                }
            }
        },
        permissions: true,
        async query(frame) {
            let themeName = frame.options.name;

            if (limitService.isLimited('customThemes')) {
                // await limitService.errorIfWouldGoOverLimit('customThemes', {value: themeName});
            }

            const newSettings = [{
                key: 'active_theme',
                value: themeName
            }];

            return themeService.api.activate(themeName)
                .then((checkedTheme) => {
                    // @NOTE: we use the model, not the API here, as we don't want to trigger permissions
                    return models.Settings.edit(newSettings, frame.options)
                        .then(() => checkedTheme);
                })
                .then((checkedTheme) => {
                    return themeService.api.getJSON(themeName, checkedTheme);
                });
        }
    },

    install: {
        headers: {},
        options: [
            'source',
            'ref'
        ],
        validation: {
            options: {
                source: {
                    required: true,
                    values: ['github']
                },
                ref: {
                    required: true
                }
            }
        },
        permissions: {
            method: 'add'
        },
        async query(frame) {
            if (frame.options.source === 'github') {
                const {theme, themeOverridden} = await themeService.api.installFromGithub(frame.options.ref);

<<<<<<< HEAD
                if (themeOverridden) {
                    this.headers.cacheInvalidate = true;
=======
                //TODO: move the organization check to config
                if (limitService.isLimited('customThemes') /** && org.toLowerCase() !== 'tryghost' **/) {
                    await limitService.errorIfWouldGoOverLimit('customThemes', {value: repo.toLowerCase()});
>>>>>>> d86a94ef
                }

                events.emit('theme.uploaded', {name: theme.name});

                return theme;
            }
        }
    },

    upload: {
        headers: {},
        permissions: {
            method: 'add'
        },
        async query(frame) {
            if (limitService.isLimited('customThemes')) {
                // Sending a bad string to make sure it fails (empty string isn't valid)
                await limitService.errorIfWouldGoOverLimit('customThemes', {value: '.'});
            }

            // @NOTE: consistent filename uploads
            frame.options.originalname = frame.file.originalname.toLowerCase();

            let zip = {
                path: frame.file.path,
                name: `${ObjectID()}_${frame.file.originalname}`
            };

            // Upload theme to S3
            const s3 = dpS3.getS3();
            if (s3 && process.env.APP_ID) {
                const config = {
                    ACL: 'private',
                    Body: fs.createReadStream(frame.file.path),
                    Bucket: process.env.GHOST_STORAGE_ADAPTER_S3_PATH_BUCKET,
                    CacheControl: `no-store`,
                    Key: stripLeadingSlash(`${process.env.APP_ID}/themes/${zip.name}`)
                };

                await s3.upload(config).promise();
            } else {
                const errorObj = {
                    errorDetails: {
                        name: 'ThemeUploadS3Error'
                    },
                    message: 'Could not upload theme to S3'
                };

                throw new errors.HostLimitError(errorObj);
            }

            return themeService.api.setFromZip(zip)
                .then(({theme, themeOverridden}) => {
                    if (themeOverridden) {
                        // CASE: clear cache
                        this.headers.cacheInvalidate = true;
                    }
                    events.emit('theme.uploaded', {name: theme.name});
                    return theme;
                });
        }
    },

    download: {
        options: [
            'name'
        ],
        validation: {
            options: {
                name: {
                    required: true
                }
            }
        },
        permissions: {
            method: 'read'
        },
        query(frame) {
            let themeName = frame.options.name;

            return themeService.api.getZip(themeName);
        }
    },

    destroy: {
        statusCode: 204,
        headers: {
            cacheInvalidate: true
        },
        options: [
            'name'
        ],
        validation: {
            options: {
                name: {
                    required: true
                }
            }
        },
        permissions: true,
        async query(frame) {
            let themeName = frame.options.name;

            // Delete theme in S3
            const s3 = dpS3.getS3();
            if (s3 && process.env.APP_ID) {
                const config = {
                    Bucket: process.env.GHOST_STORAGE_ADAPTER_S3_PATH_BUCKET,
                    Key: stripLeadingSlash(`${process.env.APP_ID}/themes/${themeName}.zip`)
                };

                await s3.deleteObject(config).promise();
            } else {
                const errorObj = {
                    errorDetails: {
                        name: 'ThemeDeleteS3Error'
                    },
                    message: 'Could not delete theme in S3'
                };

                throw new errors.HostLimitError(errorObj);
            }

            return themeService.api.destroy(themeName);
        }
    }
};<|MERGE_RESOLUTION|>--- conflicted
+++ resolved
@@ -1,17 +1,12 @@
-<<<<<<< HEAD
-=======
-const stripLeadingSlash = s => s.indexOf('/') === 0 ? s.substring(1) : s;
+const stripLeadingSlash = s => (s.indexOf('/') === 0 ? s.substring(1) : s);
 const dpS3 = require('./dp-s3');
 const ObjectID = require('bson-objectid');
 
 const fs = require('fs-extra');
-const os = require('os');
-const path = require('path');
-const security = require('@tryghost/security');
->>>>>>> d86a94ef
 const themeService = require('../../services/themes');
 const limitService = require('../../services/limits');
 const models = require('../../models');
+const errors = require('@tryghost/errors/lib/errors');
 
 // Used to emit theme.uploaded which is used in core/server/analytics-events
 const events = require('../../lib/common/events');
@@ -89,14 +84,8 @@
             if (frame.options.source === 'github') {
                 const {theme, themeOverridden} = await themeService.api.installFromGithub(frame.options.ref);
 
-<<<<<<< HEAD
                 if (themeOverridden) {
                     this.headers.cacheInvalidate = true;
-=======
-                //TODO: move the organization check to config
-                if (limitService.isLimited('customThemes') /** && org.toLowerCase() !== 'tryghost' **/) {
-                    await limitService.errorIfWouldGoOverLimit('customThemes', {value: repo.toLowerCase()});
->>>>>>> d86a94ef
                 }
 
                 events.emit('theme.uploaded', {name: theme.name});
