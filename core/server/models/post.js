--- conflicted
+++ resolved
@@ -202,17 +202,6 @@
                             return self.tags().attach(createdTag.id, createdTag.name);
                         });
 
-<<<<<<< HEAD
-=======
-            // Detect any tags that have been added, but don't already exist in the database
-            tagsToCreateAndAdd = newTags.filter(function (newTag) {
-                return newTag.id === null || newTag.id === undefined;
-            });
-            tagsToCreateAndAdd.forEach(function (tagToCreateAndAdd) {
-                var createAndAddOperation = Tag.add({name: tagToCreateAndAdd.name}).then(function (createdTag) {
-                    return self.tags().attach(createdTag.id);
-                });
->>>>>>> 5bae29a0
 
                         tagOperations.push(createAndAttachOperation);
                     });
